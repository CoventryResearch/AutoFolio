--- conflicted
+++ resolved
@@ -68,12 +68,7 @@
         PCAWrapper.add_params(self.cs)
         ImputerWrapper.add_params(self.cs)
         
-<<<<<<< HEAD
-        #classifiers
         RandomForest.add_params(self.cs)
-=======
-        #print(self.cs)
->>>>>>> 780fb548
         
         return self.cs
         
